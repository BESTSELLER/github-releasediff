module github.com/BESTSELLER/github-releasediff

go 1.21.3

require (
	github.com/google/go-github/v56 v56.0.0
	github.com/hashicorp/go-version v1.2.1
	golang.org/x/oauth2 v0.12.0
)

<<<<<<< HEAD
=======
require (
	github.com/golang/protobuf v1.5.3 // indirect
	github.com/google/go-querystring v1.1.0 // indirect
	golang.org/x/net v0.15.0 // indirect
	google.golang.org/appengine v1.6.7 // indirect
	google.golang.org/protobuf v1.31.0 // indirect
)

>>>>>>> f64d9cf6
replace github.com/hashicorp/go-version => github.com/BESTSELLER/go-version v1.2.5<|MERGE_RESOLUTION|>--- conflicted
+++ resolved
@@ -8,8 +8,6 @@
 	golang.org/x/oauth2 v0.12.0
 )
 
-<<<<<<< HEAD
-=======
 require (
 	github.com/golang/protobuf v1.5.3 // indirect
 	github.com/google/go-querystring v1.1.0 // indirect
@@ -18,5 +16,4 @@
 	google.golang.org/protobuf v1.31.0 // indirect
 )
 
->>>>>>> f64d9cf6
 replace github.com/hashicorp/go-version => github.com/BESTSELLER/go-version v1.2.5